--- conflicted
+++ resolved
@@ -364,11 +364,7 @@
 
     @property
     def routes(self) -> typing.List[BaseRoute]:
-<<<<<<< HEAD
-        return self._routes
-=======
         return getattr(self.app, "routes", [])
->>>>>>> a11dbe0e
 
     def matches(self, scope: Scope) -> typing.Tuple[Match, Scope]:
         if scope["type"] in ("http", "websocket"):

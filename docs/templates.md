Starlette is not *strictly* coupled to any particular templating engine, but
Jinja2 provides an excellent choice.

Starlette provides a simple way to get `jinja2` configured. This is probably
what you want to use by default.

```python
from starlette.applications import Starlette
from starlette.templating import Jinja2Templates


templates = Jinja2Templates(directory='templates')

app = Starlette(debug=True)
app.mount('/static', StaticFiles(directory='statics'), name='static')


@app.route('/')
async def homepage(request):
    return templates.TemplateResponse('index.html', {'request': request})
```

<<<<<<< HEAD
The Jinja2 environment sets up a global `url_for` included, which allows us to
use `url_for` inside our templates. We always need to pass the incoming `request`
instance as part of the template context.
=======
Note that the incoming `request` instance must be included as part of the
template context.

The Jinja2 template context will automatically include a `url_for` function,
so we can correctly hyperlink to other pages within the application.
>>>>>>> 7872bea4

For example, we can link to static files from within our HTML templates:

```html
<link href="{{ url_for('static', path='/css/bootstrap.min.css') }}" rel="stylesheet">
```

## Testing template responses

When using the test client, template responses include `.template` and `.context`
attributes.

```python
def test_homepage():
    client = TestClient(app)
    response = client.get("/")
    assert response.status_code == 200
    assert response.template.name == 'index.html'
    assert "request" in response.context
```

## Asynchronous template rendering

Jinja2 supports async template rendering, however as a general rule
we'd recommend that you keep your templates free from logic that invokes
database lookups, or other I/O operations.

Instead we'd recommend that you ensure that your endpoints perform all I/O,
for example, strictly evaluate any database queries within the view and
include the final results in the context.<|MERGE_RESOLUTION|>--- conflicted
+++ resolved
@@ -20,17 +20,11 @@
     return templates.TemplateResponse('index.html', {'request': request})
 ```
 
-<<<<<<< HEAD
-The Jinja2 environment sets up a global `url_for` included, which allows us to
-use `url_for` inside our templates. We always need to pass the incoming `request`
-instance as part of the template context.
-=======
 Note that the incoming `request` instance must be included as part of the
 template context.
 
 The Jinja2 template context will automatically include a `url_for` function,
 so we can correctly hyperlink to other pages within the application.
->>>>>>> 7872bea4
 
 For example, we can link to static files from within our HTML templates:
 
